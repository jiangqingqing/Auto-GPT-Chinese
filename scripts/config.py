import abc
import os
import openai
import yaml
from dotenv import load_dotenv
# Load environment variables from .env file
load_dotenv()


class Singleton(abc.ABCMeta, type):
    """
    Singleton metaclass for ensuring only one instance of a class.
    """

    _instances = {}

    def __call__(cls, *args, **kwargs):
        """Call method for the singleton metaclass."""
        if cls not in cls._instances:
            cls._instances[cls] = super(
                Singleton, cls).__call__(
                *args, **kwargs)
        return cls._instances[cls]


class AbstractSingleton(abc.ABC, metaclass=Singleton):
    pass


class Config(metaclass=Singleton):
    """
    Configuration class to store the state of bools for different scripts access.
    """

    def __init__(self):
        """Initialize the Config class"""
        self.debug_mode = False
        self.continuous_mode = False
        self.continuous_limit = 0
        self.speak_mode = False

        self.fast_llm_model = os.getenv("FAST_LLM_MODEL", "gpt-3.5-turbo")
        self.smart_llm_model = os.getenv("SMART_LLM_MODEL", "gpt-4")
        self.fast_token_limit = int(os.getenv("FAST_TOKEN_LIMIT", 4000))
        self.smart_token_limit = int(os.getenv("SMART_TOKEN_LIMIT", 8000))

        self.openai_api_key = os.getenv("OPENAI_API_KEY")
        self.temperature = float(os.getenv("TEMPERATURE", "1"))
        self.use_azure = os.getenv("USE_AZURE") == 'True'
        self.execute_local_commands = os.getenv('EXECUTE_LOCAL_COMMANDS', 'False') == 'True'

        if self.use_azure:
            self.load_azure_config()
            openai.api_type = self.openai_api_type
            openai.api_base = self.openai_api_base
            openai.api_version = self.openai_api_version

        self.elevenlabs_api_key = os.getenv("ELEVENLABS_API_KEY")
        self.elevenlabs_voice_1_id = os.getenv("ELEVENLABS_VOICE_1_ID")
        self.elevenlabs_voice_2_id = os.getenv("ELEVENLABS_VOICE_2_ID")

        self.use_mac_os_tts = False
        self.use_mac_os_tts = os.getenv("USE_MAC_OS_TTS")

<<<<<<< HEAD
        self.use_brian_tts = False
        self.use_brian_tts = os.getenv("USE_BRIAN_TTS")

=======
>>>>>>> a3024ca8
        self.google_api_key = os.getenv("GOOGLE_API_KEY")
        self.custom_search_engine_id = os.getenv("CUSTOM_SEARCH_ENGINE_ID")

        self.pinecone_api_key = os.getenv("PINECONE_API_KEY")
        self.pinecone_region = os.getenv("PINECONE_ENV")

        self.image_provider = os.getenv("IMAGE_PROVIDER")
        self.huggingface_api_token = os.getenv("HUGGINGFACE_API_TOKEN")

        # User agent headers to use when browsing web
        # Some websites might just completely deny request with an error code if no user agent was found.
        self.user_agent_header = {"User-Agent": "Mozilla/5.0 (Macintosh; Intel Mac OS X 10_15_4) AppleWebKit/537.36 (KHTML, like Gecko) Chrome/83.0.4103.97 Safari/537.36"}
        self.redis_host = os.getenv("REDIS_HOST", "localhost")
        self.redis_port = os.getenv("REDIS_PORT", "6379")
        self.redis_password = os.getenv("REDIS_PASSWORD", "")
        self.wipe_redis_on_start = os.getenv("WIPE_REDIS_ON_START", "True") == 'True'
        self.memory_index = os.getenv("MEMORY_INDEX", 'auto-gpt')
        # Note that indexes must be created on db 0 in redis, this is not configurable.

        self.memory_backend = os.getenv("MEMORY_BACKEND", 'local')
        # Initialize the OpenAI API client
        openai.api_key = self.openai_api_key

    def get_azure_deployment_id_for_model(self, model: str) -> str:
        """
        Returns the relevant deployment id for the model specified.

        Parameters:
            model(str): The model to map to the deployment id.

        Returns:
            The matching deployment id if found, otherwise an empty string.
        """
        if model == self.fast_llm_model:
            return self.azure_model_to_deployment_id_map["fast_llm_model_deployment_id"]
        elif model == self.smart_llm_model:
            return self.azure_model_to_deployment_id_map["smart_llm_model_deployment_id"]
        elif model == "text-embedding-ada-002":
            return self.azure_model_to_deployment_id_map["embedding_model_deployment_id"]
        else:
            return ""

    AZURE_CONFIG_FILE = os.path.join(os.path.dirname(__file__), '..', 'azure.yaml')

    def load_azure_config(self, config_file: str=AZURE_CONFIG_FILE) -> None:
        """
        Loads the configuration parameters for Azure hosting from the specified file path as a yaml file.

        Parameters:
            config_file(str): The path to the config yaml file. DEFAULT: "../azure.yaml"

        Returns:
            None
        """
        try:
            with open(config_file) as file:
                config_params = yaml.load(file, Loader=yaml.FullLoader)
        except FileNotFoundError:
            config_params = {}
        self.openai_api_type = os.getenv("OPENAI_API_TYPE", config_params.get("azure_api_type", "azure"))
        self.openai_api_base = os.getenv("OPENAI_AZURE_API_BASE", config_params.get("azure_api_base", ""))
        self.openai_api_version = os.getenv("OPENAI_AZURE_API_VERSION", config_params.get("azure_api_version", ""))
        self.azure_model_to_deployment_id_map = config_params.get("azure_model_map", [])

    def set_continuous_mode(self, value: bool):
        """Set the continuous mode value."""
        self.continuous_mode = value

    def set_continuous_limit(self, value: int):
        """Set the continuous limit value."""
        self.continuous_limit = value

    def set_speak_mode(self, value: bool):
        """Set the speak mode value."""
        self.speak_mode = value

    def set_fast_llm_model(self, value: str):
        """Set the fast LLM model value."""
        self.fast_llm_model = value

    def set_smart_llm_model(self, value: str):
        """Set the smart LLM model value."""
        self.smart_llm_model = value

    def set_fast_token_limit(self, value: int):
        """Set the fast token limit value."""
        self.fast_token_limit = value

    def set_smart_token_limit(self, value: int):
        """Set the smart token limit value."""
        self.smart_token_limit = value

    def set_openai_api_key(self, value: str):
        """Set the OpenAI API key value."""
        self.openai_api_key = value

    def set_elevenlabs_api_key(self, value: str):
        """Set the ElevenLabs API key value."""
        self.elevenlabs_api_key = value

    def set_elevenlabs_voice_1_id(self, value: str):
        """Set the ElevenLabs Voice 1 ID value."""
        self.elevenlabs_voice_1_id = value

    def set_elevenlabs_voice_2_id(self, value: str):
        """Set the ElevenLabs Voice 2 ID value."""
        self.elevenlabs_voice_2_id = value

    def set_google_api_key(self, value: str):
        """Set the Google API key value."""
        self.google_api_key = value

    def set_custom_search_engine_id(self, value: str):
        """Set the custom search engine id value."""
        self.custom_search_engine_id = value

    def set_pinecone_api_key(self, value: str):
        """Set the Pinecone API key value."""
        self.pinecone_api_key = value

    def set_pinecone_region(self, value: str):
        """Set the Pinecone region value."""
        self.pinecone_region = value

    def set_debug_mode(self, value: bool):
        """Set the debug mode value."""
        self.debug_mode = value<|MERGE_RESOLUTION|>--- conflicted
+++ resolved
@@ -62,12 +62,9 @@
         self.use_mac_os_tts = False
         self.use_mac_os_tts = os.getenv("USE_MAC_OS_TTS")
 
-<<<<<<< HEAD
         self.use_brian_tts = False
         self.use_brian_tts = os.getenv("USE_BRIAN_TTS")
 
-=======
->>>>>>> a3024ca8
         self.google_api_key = os.getenv("GOOGLE_API_KEY")
         self.custom_search_engine_id = os.getenv("CUSTOM_SEARCH_ENGINE_ID")
 
